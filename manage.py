--- conflicted
+++ resolved
@@ -84,13 +84,8 @@
 @users_manager.option('--admin', dest='is_admin', action="store_true", default=False, help="set user as admin")
 @users_manager.option('--google', dest='google_auth', action="store_true", default=False, help="user uses Google Auth to login")
 @users_manager.option('--password', dest='password', default=None, help="Password for users who don't use Google Auth (leave blank for prompt).")
-<<<<<<< HEAD
-@users_manager.option('--permissions', dest='permissions', default=models.Group.DEFAULT_PERMISSIONS, help="Comma seperated list of permissions (leave blank for default).")
-def create(email, name, permissions, is_admin=False, google_auth=False, password=None):
-=======
 @users_manager.option('--groups', dest='groups', default=models.Group.DEFAULT_PERMISSIONS, help="Comma seperated list of groups (leave blank for default).")
 def create(email, name, groups, is_admin=False, google_auth=False, password=None):
->>>>>>> c6a41553
     print "Creating user (%s, %s)..." % (email, name)
     print "Admin: %r" % is_admin
     print "Login with Google Auth: %r\n" % google_auth
